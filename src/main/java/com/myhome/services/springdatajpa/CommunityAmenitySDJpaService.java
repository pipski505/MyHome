--- conflicted
+++ resolved
@@ -45,8 +45,7 @@
     .map(Community::getAmenities)
     .orElse(new HashSet<>());
   }
-<<<<<<< HEAD
-
+  
   @Override
   public boolean updateAmenity(String amenityId, CommunityAmenityDto updatedCommunityAmenity) {
     return communityAmenityRepository.findByAmenityId(amenityId)
@@ -69,7 +68,4 @@
         .orElse(null))
       .map(communityAmenityRepository::save).isPresent();
   }
-
-=======
->>>>>>> 493ea91f
 }