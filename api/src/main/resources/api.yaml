openapi: 3.0.2
servers:
  - url: /v3
info:
  description: This is a OpenApi specification for MyHome backend service.
  version: 2.0.0
  title: Swagger MyHome - OpenAPI 3.0
tags:
  - name: Users
  - name: Documents
  - name: Communities
  - name: Amentities
  - name: Houses
  - name: Payments
  - name: Members
paths:
<<<<<<< HEAD
  /users/password:
    post:
      tags:
        - Users
      description: 'Request reset password or reset password'
      parameters:
        - in: query
          name: action
          required: true
          schema:
            type: string
            enum: [ FORGOT, RESET ]
          description: 'acton with user password (forgot or reset)'
      requestBody:
        description: ""
=======
  /amenities/{amenityId}:
    get:
      tags:
        - Amentities
      description: "Get details about the amenity"
      operationId: getAmenityDetails
      parameters:
        - in: path
          name: amenityId
          required: true
          schema:
            type: string
          description: "ID of the amenity to get details"
      responses:
        '200':
          description: "if details found"
          content:
            application/json:
              schema:
                $ref: '#/components/schemas/GetAmenityDetailsResponse'
            application/xml:
              schema:
                $ref: '#/components/schemas/GetAmenityDetailsResponse'
        '404':
          description: "If params are invalid"
    delete:
      tags:
        - Amentities
      description: "Remove amenity"
      operationId: deleteAmenity
      parameters:
        - in: path
          name: amenityId
          required: true
          schema:
            type: string
      responses:
        '204':
          description: "If amenity deleted"
        '404':
          description: "If params are invalid"
    put:
      tags:
        - Amentities
      description: "Update an amenity"
      operationId: updateAmenity
      parameters:
        - in: path
          name: amenityId
          required: true
          schema:
            type: string
      requestBody:
        description: UpdateAmenityRequest update amenity
>>>>>>> fc410376
        required: true
        content:
          application/json:
            schema:
<<<<<<< HEAD
              $ref: '#/components/schemas/ForgotPasswordRequest'
          application/xml:
            schema:
              $ref: '#/components/schemas/ForgotPasswordRequest'
      responses:
        '200':
          description: 'if password reset'
        '400':
          description: 'if wrong password reset token'
=======
              $ref: '#/components/schemas/UpdateAmenityRequest'
          application/xml:
            schema:
              $ref: '#/components/schemas/UpdateAmenityRequest'
      responses:
        '204':
          description: "If updated successfully"
        '400':
          description: "If amenity is not found"
  /communities/{communityId}/amenities:
    get:
      tags:
        - Community
      description: "Get all amenities of community"
      operationId: listAllAmenities
      parameters:
        - in: path
          name: communityId
          required: true
          schema:
            type: string
      responses:
        '200':
          description: "Returns list of amenities"
          content:
            application/json:
              schema:
                type: array
                uniqueItems: true
                items:
                  $ref: '#/components/schemas/GetAmenityDetailsResponse'
            application/xml:
              schema:
                type: array
                uniqueItems: true
                items:
                  $ref: '#/components/schemas/GetAmenityDetailsResponse'
        '404':
          description: "If params are invalid"
    post:
      tags:
        - Community
      description: "Adds amenity to community"
      operationId: addAmenityToCommunity
      requestBody:
        required: false
        content:
          application/json:
            schema:
              $ref: '#/components/schemas/AddAmenityRequest'
          application/xml:
            schema:
              $ref: '#/components/schemas/AddAmenityRequest'
      parameters:
        - in: path
          name: communityId
          required: true
          schema:
            type: string
      responses:
        '200':
          description: "if amenity add successful"
          content:
            application/json:
              schema:
                $ref: '#/components/schemas/AddAmenityResponse'
            application/xml:
              schema:
                $ref: '#/components/schemas/AddAmenityResponse'
        '404':
          description: "if community not found"
>>>>>>> fc410376
  /users:
    post:
      tags:
        - Users
      description: "Create a new user"
      operationId: signUp
      requestBody:
        description: CreateUserRequest aggregate fields
        required: true
        content:
          application/json:
            schema:
              $ref: '#/components/schemas/CreateUserRequest'
          application/xml:
            schema:
              $ref: '#/components/schemas/CreateUserRequest'
      responses:
        '201':
          description: "if user created"
          content:
            application/json:
              schema:
                $ref: '#/components/schemas/CreateUserResponse'
            application/xml:
              schema:
                $ref: '#/components/schemas/CreateUserResponse'
        '409':
          description: "if user already exists"
    get:
      tags:
        - Users
      description: "Lists all users"
      operationId: listAllUsers
      parameters:
        - in: query
          name: pageable
          required: false
          schema:
            $ref: '#/components/schemas/Pageable'
      responses:
        '200':
          description: "Returns list of users"
          content:
            application/json:
              schema:
                $ref: '#/components/schemas/GetUserDetailsResponse'
            application/xml:
              schema:
                $ref: '#/components/schemas/GetUserDetailsResponse'
  /users/{userId}:
    get:
      tags:
        - Users
      description: "Get details of a user given userId"
      operationId: getUserDetails
      parameters:
        - in: path
          name: userId
          schema:
            type: string
          required: true
          description: ID of the user to get
      responses:
        '200':
          description: "If userId is valid. Response body has the details"
          content:
            application/json:
              schema:
                $ref: '#/components/schemas/GetUserDetailsResponseUser'
            application/xml:
              schema:
                $ref: '#/components/schemas/GetUserDetailsResponseUser'
        '404':
          description: "If userId is invalid"
  /users/{userId}/housemates:
    get:
      tags:
        - Users
      description: "Lists all members from all houses of a user"
      operationId: listAllHousemates
      parameters:
        - in: path
          name: userId
          schema:
            type: string
          required: true
          description: ID of the user for which to find housemates
        - in: query
          name: pageable
          required: false
          schema:
            $ref: '#/components/schemas/Pageable'
      responses:
        '200':
          description: "Returns list of all members from all houses of the specified user"
          content:
            application/json:
              schema:
                $ref: '#/components/schemas/ListHouseMembersResponse'
            application/xml:
              schema:
                $ref: '#/components/schemas/ListHouseMembersResponse'
  /members/{memberId}/documents:
    get:
      tags:
        - Documents
      description: Returns house member's documents
      operationId: getHouseMemberDocument
      parameters:
        - in: path
          name: memberId
          schema:
            type: string
          required: true
      responses:
        '200':
          description: if document present
          content:
            image/jpeg:
              schema:
                type: string
                format: byte
        '404':
          description: if params are invalid
    post:
      tags:
        - Documents
      description: Add house member's documents
      operationId: uploadHouseMemberDocument
      parameters:
        - in: path
          name: memberId
          schema:
            type: string
          required: true
      requestBody:
        content:
          multipart/form-data:
            schema:
              type: object
              properties:
                memberDocument:
                  type: string
                  format: binary
      responses:
        '204':
          description: if document saved
        '409':
          description: if document save error
        '413':
          description: if document file too large
        '404':
          description: if params are invalid
    put:
      tags:
        - Documents
      description: Update house member's documents
      operationId: updateHouseMemberDocument
      parameters:
        - in: path
          name: memberId
          schema:
            type: string
          required: true
      requestBody:
        content:
          multipart/form-data:
            schema:
              type: object
              properties:
                memberDocument:
                  type: string
                  format: binary
      responses:
        '204':
          description: if document updated
        '409':
          description: if document update error
        '413':
          description: if document file too large
        '404':
          description: if params are invalid
    delete:
      tags:
        - Documents
      description: Delete house member's documents
      operationId: deleteHouseMemberDocument
      parameters:
        - in: path
          name: memberId
          schema:
            type: string
          required: true
      responses:
        '204':
          description: if document deleted
        '404':
          description: if params are invalid
  /communities:
    post:
      tags:
        - Communities
      description: Create a new community
      operationId: createCommunity
      requestBody:
        description: CreateCommunityRequest aggregate fields
        required: true
        content:
          application/json:
            schema:
              $ref: '#/components/schemas/CreateCommunityRequest'
          application/xml:
            schema:
              $ref: '#/components/schemas/CreateCommunityRequest'
      responses:
        '201':
          description: if community was created
          content:
            application/json:
              schema:
                $ref: '#/components/schemas/CreateCommunityResponse'
            application/xml:
              schema:
                $ref: '#/components/schemas/CreateCommunityResponse'
    get:
      tags:
        - Communities
      description: List all communities which are registered
      operationId: listAllCommunity
      parameters:
        - in: query
          name: pageable
          required: false
          schema:
            $ref: '#/components/schemas/Pageable'
      responses:
        '200':
          description: Returns list of communities
          content:
            application/json:
              schema:
                $ref: '#/components/schemas/GetCommunityDetailsResponse'
            application/xml:
              schema:
                $ref: '#/components/schemas/GetCommunityDetailsResponse'
  /communities/{communityId}:
    get:
      tags:
        - Communities
      description: Get details about the community given a community id
      operationId: listCommunityDetails
      parameters:
        - in: path
          name: communityId
          schema:
            type: string
          required: true
      responses:
        '200':
          description: if community exists
          content:
            application/json:
              schema:
                $ref: '#/components/schemas/GetCommunityDetailsResponse'
            application/xml:
              schema:
                $ref: '#/components/schemas/GetCommunityDetailsResponse'
        '404':
          description: if params are invalid
    delete:
      tags:
        - Communities
      description: Deletion community with given community id
      operationId: deleteCommunity
      parameters:
        - in: path
          name: communityId
          schema:
            type: string
          required: true
      responses:
        '204':
          description: if community was removed
        '404':
          description: if params are invalid
  /communities/{communityId}/admins:
    get:
      tags:
        - Communities
      description: List all admins of the community given a community id
      operationId: listCommunityAdmins
      parameters:
        - in: path
          name: communityId
          schema:
            type: string
          required: true
        - in: query
          name: pageable
          required: false
          schema:
            $ref: '#/components/schemas/Pageable'
      responses:
        '200':
          description: if community exists
          content:
            application/json:
              schema:
                $ref: '#/components/schemas/ListCommunityAdminsResponse'
            application/xml:
              schema:
                $ref: '#/components/schemas/ListCommunityAdminsResponse'
        '404':
          description: if params are invalid
    post:
      tags:
        - Communities
      description: Add a new admin to the community given a community id
      operationId: addCommunityAdmins
      parameters:
        - in: path
          name: communityId
          schema:
            type: string
          required: true
      requestBody:
        description: AddCommunityAdminRequest aggregate fields
        required: true
        content:
          application/json:
            schema:
              $ref: '#/components/schemas/AddCommunityAdminRequest'
          application/xml:
            schema:
              $ref: '#/components/schemas/AddCommunityAdminRequest'
      responses:
        '204':
          description: if admins were created
          content:
            application/json:
              schema:
                $ref: '#/components/schemas/AddCommunityAdminResponse'
            application/xml:
              schema:
                $ref: '#/components/schemas/AddCommunityAdminResponse'
        '404':
          description: if params are invalid
  /communities/{communityId}/admins/{adminId}:
    delete:
      tags:
        - Communities
      description: Remove of admin associated with a community
      operationId: removeAdminFromCommunity
      parameters:
        - in: path
          name: communityId
          schema:
            type: string
          required: true
        - in: path
          name: adminId
          schema:
            type: string
          required: true
      responses:
        '204':
          description: if admin was removed
        '404':
          description: if params are invalid
  /communities/{communityId}/houses:
    get:
      tags:
        - Communities
      description: List all houses of the community given a community id
      operationId: listCommunityHouses
      parameters:
        - in: path
          name: communityId
          schema:
            type: string
          required: true
        - in: query
          name: pageable
          required: false
          schema:
            $ref: '#/components/schemas/Pageable'
      responses:
        '200':
          description: if community exists
          content:
            application/json:
              schema:
                $ref: '#/components/schemas/GetHouseDetailsResponse'
            application/xml:
              schema:
                $ref: '#/components/schemas/GetHouseDetailsResponse'
        '404':
          description: if params are invalid
    post:
      tags:
        - Communities
      description: Add a new house to the community given a community id
      operationId: addCommunityHouses
      parameters:
        - in: path
          name: communityId
          schema:
            type: string
          required: true
      requestBody:
        description: AddCommunityHouseRequest aggregate fields
        required: true
        content:
          application/json:
            schema:
              $ref: '#/components/schemas/AddCommunityHouseRequest'
          application/xml:
            schema:
              $ref: '#/components/schemas/AddCommunityHouseRequest'
      responses:
        '204':
          description: if houses were added
          content:
            application/json:
              schema:
                $ref: '#/components/schemas/AddCommunityHouseResponse'
            application/xml:
              schema:
                $ref: '#/components/schemas/AddCommunityHouseResponse'
        '400':
          description: if params are invalid
  /communities/{communityId}/houses/{houseId}:
    delete:
      tags:
        - Communities
      description: Remove of house from the community given a community id and a house id
      operationId: removeCommunityHouse
      parameters:
        - in: path
          name: communityId
          schema:
            type: string
          required: true
        - in: path
          name: houseId
          schema:
            type: string
          required: true
      responses:
        '204':
          description: if house was removed
        '400':
          description: if params are invalid
  /houses:
    get:
      tags:
        - Houses
      description: List all houses of the community given a community id
      operationId: listAllHouses
      parameters:
        - in: query
          name: pageable
          required: false
          schema:
            $ref: '#/components/schemas/Pageable'
      responses:
        '200':
          description: if community exists
          content:
            application/json:
              schema:
                $ref: '#/components/schemas/GetHouseDetailsResponse'
            application/xml:
              schema:
                $ref: '#/components/schemas/GetHouseDetailsResponse'
  /houses/{houseId}:
    get:
      tags:
        - Houses
      description: "Get house detail by a given ID"
      operationId: getHouseDetails
      parameters:
        - in: path
          name: houseId
          schema:
            type: string
          required: true
          description: ID of the house to get
      responses:
        '200':
          description: "if house present"
          content:
            application/json:
              schema:
                $ref: '#/components/schemas/GetHouseDetailsResponse'
            application/xml:
              schema:
                $ref: '#/components/schemas/GetHouseDetailsResponse'
        '404':
          description: "if params are invalid"
  /houses/{houseId}/members:
    get:
      tags:
        - Houses
      description: "List all members of the house given a house id"
      operationId: listAllMembersOfHouse
      parameters:
        - in: path
          name: houseId
          schema:
            type: string
          required: true
        - in: query
          name: pageable
          required: false
          schema:
            $ref: '#/components/schemas/Pageable'
      responses:
        '200':
          description: "if house present"
          content:
            application/json:
              schema:
                $ref: '#/components/schemas/ListHouseMembersResponse'
            application/xml:
              schema:
                $ref: '#/components/schemas/ListHouseMembersResponse'
        '404':
          description: "if params are invalid"
    post:
      tags:
        - Houses
      description: "Add new members to the house given a house id. Responds with member id which were added"
      operationId: addHouseMembers
      parameters:
        - in: path
          name: houseId
          schema:
            type: string
          required: true
      requestBody:
        description: AddHouseMemberRequest aggregate fields
        required: true
        content:
          application/json:
            schema:
              $ref: '#/components/schemas/AddHouseMemberRequest'
          application/xml:
            schema:
              $ref: '#/components/schemas/AddHouseMemberRequest'
      responses:
        '201':
          description: If members were added to house
          content:
            application/json:
              schema:
                $ref: '#/components/schemas/AddHouseMemberResponse'
            application/xml:
              schema:
                $ref: '#/components/schemas/AddHouseMemberResponse'
        '404':
          description: If parameters are invalid
  /houses/{houseId}/members/{memberId}:
    delete:
      tags:
        - Houses
      description: "Deletion of member associated with a house"
      operationId: deleteHouseMember
      parameters:
        - in: path
          name: houseId
          schema:
            type: string
          required: true
        - in: path
          name: memberId
          schema:
            type: string
          required: true
      responses:
        '204':
          description: If house member was removed from house
        '400':
          description: if params are invalid


  /payments:
    post:
      tags:
        - Payments
      description: "Schedule a new payment"
      operationId: schedulePayment
      requestBody:
        description: CreateUserRequest aggregate fields
        required: true
        content:
          application/json:
            schema:
              $ref: '#/components/schemas/SchedulePaymentRequest'
          application/xml:
            schema:
              $ref: '#/components/schemas/SchedulePaymentRequest'
      responses:
        '201':
          description: "If schedule payment is created"
          content:
            application/json:
              schema:
                $ref: '#/components/schemas/SchedulePaymentResponse'
            application/xml:
              schema:
                $ref: '#/components/schemas/SchedulePaymentResponse'
  /payments/{paymentId}:
    get:
      tags:
        - Payments
      description: "Get details about a payment with the given payment id"
      operationId: listPaymentDetails
      parameters:
        - in: path
          name: paymentId
          schema:
            type: string
          required: true
          description: Payment ID
      responses:
        '200':
          description: "If payment is valid. Response body has the details"
          content:
            application/json:
              schema:
                $ref: '#/components/schemas/SchedulePaymentResponse'
            application/xml:
              schema:
                $ref: '#/components/schemas/SchedulePaymentResponse'
        '404':
          description: "If paymentId is invalid"
  /members/{memberId}/payments:
    get:
      tags:
        - Members
      description: "Get all payments for the specified member"
      operationId: listAllMemberPayments
      parameters:
        - in: path
          name: memberId
          schema:
            type: string
          required: true
          description: "Member Id to use for getting all payments"
      responses:
        '200':
          description: "If memberId is valid. Response body has the details"
          content:
            application/json:
              schema:
                $ref: '#/components/schemas/ListMemberPaymentsResponse'
            application/xml:
              schema:
                $ref: '#/components/schemas/ListMemberPaymentsResponse'
        '404':
          description: "If memberId is invalid"
  /communities/{communityId}/admins/{adminId}/payments:
    get:
      tags:
        - Communities
      description: "Get all payments scheduled by the specified admin"
      operationId: listAllAdminScheduledPayments
      parameters:
        - in: path
          name: communityId
          schema:
            type: string
          required: true
          description: "communityId for getting all admin scheduled"
        - in: path
          name: adminId
          schema:
            type: string
          required: true
          description: "adminId for getting all admin scheduled"
      responses:
        '200':
          description: "If communityId and adminId are valid. Response body has the details"
          content:
            application/json:
              schema:
                $ref: '#/components/schemas/ListAdminPaymentsResponse'
            application/xml:
              schema:
                $ref: '#/components/schemas/ListAdminPaymentsResponse'
        '404':
          description: "If communityId and adminId are invalid"
components:
  schemas:
<<<<<<< HEAD
    ForgotPasswordRequest:
      type: object
      properties:
        email:
          type: string
        token:
          type: string
        newPassword:
          type: string
=======
    GetAmenityDetailsResponse:
      type: object
      properties:
        amenityId:
          type: string
        description:
          type: string
    UpdateAmenityRequest:
      type: object
      properties:
        name:
          type: string
        description:
          type: string
        price:
          type: integer
          format: int64
        communityId:
          type: string
    AmenityDto:
      type: object
      properties:
        id:
          type: integer
          format: int64
        amenityId:
          type: string
        name:
          type: string
        description:
          type: string
        price:
          type: bigdecimal
        communityId:
          type: string
    AddAmenityRequest:
      type: object
      properties:
        amenities:
          type: array
          uniqueItems: true
          items:
            $ref: '#/components/schemas/AmenityDto'
    AddAmenityResponse:
      type: object
      properties:
        amenities:
          type: array
          items:
            $ref: '#/components/schemas/AmenityDto'
>>>>>>> fc410376
    CreateUserRequest:
      type: object
      required:
        - name
      properties:
        name:
          type: string
        email:
          type: string
          format: email
        password:
          type: string
          minLength: 8
          maxLength: 80
    CreateUserResponse:
      type: object
      properties:
        userId:
          type: string
        name:
          type: string
        email:
          type: string
    GetUserDetailsResponse:
      type: object
      required:
        - users
      properties:
        users:
          type: array
          uniqueItems: true
          items:
            $ref: '#/components/schemas/GetUserDetailsResponseUser'
    GetUserDetailsResponseUser:
      type: object
      properties:
        userId:
          type: string
        name:
          type: string
        email:
          type: string
        communityIds:
          type: array
          uniqueItems: true
          items:
            type: string
    Pageable:
      description: Pageable query parameters
      type: object
      properties:
        page:
          type: integer
        size:
          type: integer
    CreateCommunityRequest:
      type: object
      required:
        - name
        - district
      properties:
        name:
          type: string
        district:
          type: string
    CreateCommunityResponse:
      type: object
      required:
        - communityId
      properties:
        communityId:
          type: string
    GetCommunityDetailsResponse:
      type: object
      required:
        - communities
      properties:
        communities:
          type: array
          uniqueItems: true
          items:
            $ref: '#/components/schemas/GetCommunityDetailsResponseCommunity'
    GetCommunityDetailsResponseCommunity:
      type: object
      properties:
        communityId:
          type: string
        name:
          type: string
        district:
          type: string
    ListCommunityAdminsResponse:
      type: object
      required:
        - admins
      properties:
        admins:
          type: array
          uniqueItems: true
          items:
            $ref: '#/components/schemas/ListCommunityAdminsResponseCommunityAdmin'
    ListCommunityAdminsResponseCommunityAdmin:
      type: object
      properties:
        adminId:
          type: string
    AddCommunityAdminRequest:
      type: object
      required:
        - admins
      properties:
        admins:
          type: array
          uniqueItems: true
          items:
            type: string
    AddCommunityAdminResponse:
      type: object
      required:
        - admins
      properties:
        admins:
          type: array
          uniqueItems: true
          items:
            type: string
    GetHouseDetailsResponse:
      type: object
      required:
        - houses
      properties:
        houses:
          type: array
          uniqueItems: true
          items:
            $ref: '#/components/schemas/GetHouseDetailsResponseCommunityHouse'
    GetHouseDetailsResponseCommunityHouse:
      type: object
      properties:
        houseId:
          type: string
        name:
          type: string
    AddCommunityHouseRequest:
      type: object
      required:
        - houses
      properties:
        houses:
          type: array
          uniqueItems: true
          items:
            $ref: '#/components/schemas/CommunityHouseName'
    CommunityHouseName:
      type: object
      properties:
        name:
          type: string
    AddCommunityHouseResponse:
      type: object
      required:
        - houses
      properties:
        houses:
          type: array
          uniqueItems: true
          items:
            type: string
    HouseMember:
      type: object
      required:
        - memberId
        - name
      properties:
        memberId:
          type: string
        name:
          type: string
    ListHouseMembersResponse:
      type: object
      required:
        - members
      properties:
        members:
          type: array
          uniqueItems: true
          items:
            $ref: '#/components/schemas/HouseMember'
    HouseMemberDto:
      type: object
      required:
        - memberId
        - name
      properties:
        id:
          type: integer
          format: int64
        memberId:
          type: string
        name:
          type: string
    AddHouseMemberRequest:
      type: object
      required:
        - members
      properties:
        members:
          type: array
          uniqueItems: true
          items:
            $ref: '#/components/schemas/HouseMemberDto'
    AddHouseMemberResponse:
      type: object
      required:
        - members
      properties:
        members:
          type: array
          uniqueItems: true
          items:
            $ref: '#/components/schemas/HouseMember'
    SchedulePaymentRequest:
      type: object
      required:
        - description
      properties:
        type:
          type: string
        description:
          type: string
          minLength: 5
          maxLength: 300
        recurring:
          type: boolean
        charge:
          type: number
        dueDate:
          type: string
        adminId:
          type: string
        memberId:
          type: string
    SchedulePaymentResponse:
      type: object
      properties:
        paymentId:
          type: string
        charge:
          type: number
        type:
          type: string
        description:
          type: string
        recurring:
          type: boolean
        dueDate:
          type: string
        adminId:
          type: string
        memberId:
          type: string
    MemberPayment:
      type: object
      properties:
        memberId:
          type: string
        paymentId:
          type: string
        charge:
          type: number
        dueDate:
          type: string
    ListMemberPaymentsResponse:
      type: object
      properties:
        payments:
          type: array
          items:
            $ref: '#/components/schemas/MemberPayment'
          uniqueItems: true
    AdminPayment:
      type: object
      properties:
        adminId:
          type: string
        paymentId:
          type: string
        charge:
          type: number
        dueDate:
          type: string
    ListAdminPaymentsResponse:
      type: object
      properties:
        payments:
          type: array
          items:
            $ref: '#/components/schemas/AdminPayment'
          uniqueItems: true<|MERGE_RESOLUTION|>--- conflicted
+++ resolved
@@ -14,7 +14,6 @@
   - name: Payments
   - name: Members
 paths:
-<<<<<<< HEAD
   /users/password:
     post:
       tags:
@@ -30,7 +29,6 @@
           description: 'acton with user password (forgot or reset)'
       requestBody:
         description: ""
-=======
   /amenities/{amenityId}:
     get:
       tags:
@@ -85,12 +83,10 @@
             type: string
       requestBody:
         description: UpdateAmenityRequest update amenity
->>>>>>> fc410376
         required: true
         content:
           application/json:
             schema:
-<<<<<<< HEAD
               $ref: '#/components/schemas/ForgotPasswordRequest'
           application/xml:
             schema:
@@ -100,7 +96,6 @@
           description: 'if password reset'
         '400':
           description: 'if wrong password reset token'
-=======
               $ref: '#/components/schemas/UpdateAmenityRequest'
           application/xml:
             schema:
@@ -172,7 +167,6 @@
                 $ref: '#/components/schemas/AddAmenityResponse'
         '404':
           description: "if community not found"
->>>>>>> fc410376
   /users:
     post:
       tags:
@@ -868,7 +862,6 @@
           description: "If communityId and adminId are invalid"
 components:
   schemas:
-<<<<<<< HEAD
     ForgotPasswordRequest:
       type: object
       properties:
@@ -878,7 +871,6 @@
           type: string
         newPassword:
           type: string
-=======
     GetAmenityDetailsResponse:
       type: object
       properties:
@@ -929,7 +921,6 @@
           type: array
           items:
             $ref: '#/components/schemas/AmenityDto'
->>>>>>> fc410376
     CreateUserRequest:
       type: object
       required:
